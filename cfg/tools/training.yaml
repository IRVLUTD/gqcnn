--- conflicted
+++ resolved
@@ -28,11 +28,7 @@
 optimizer: momentum
 train_l2_regularizer: 0.0005
 base_lr: 0.01
-<<<<<<< HEAD
-decay_step_multiplier: 0.5   # number of times to go through training datapoints before stepping down decay rate
-=======
 decay_step_multiplier: 0.66   # number of times to go through training datapoints before stepping down decay rate
->>>>>>> cb0fcc5a
 decay_rate: 0.95
 momentum_rate: 0.9
 max_training_examples_per_load: 128
