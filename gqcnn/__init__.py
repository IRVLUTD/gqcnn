--- conflicted
+++ resolved
@@ -7,35 +7,6 @@
 paragraphs appear in all copies, modifications, and distributions. Contact The Office of Technology
 Licensing, UC Berkeley, 2150 Shattuck Avenue, Suite 510, Berkeley, CA 94720-1620, (510) 643-
 7201, otl@berkeley.edu, http://ipira.berkeley.edu/industry-info for commercial licensing opportunities.
-<<<<<<< HEAD
-
-IN NO EVENT SHALL REGENTS BE LIABLE TO ANY PARTY FOR DIRECT, INDIRECT, SPECIAL,
-INCIDENTAL, OR CONSEQUENTIAL DAMAGES, INCLUDING LOST PROFITS, ARISING OUT OF
-THE USE OF THIS SOFTWARE AND ITS DOCUMENTATION, EVEN IF REGENTS HAS BEEN
-ADVISED OF THE POSSIBILITY OF SUCH DAMAGE.
-
-REGENTS SPECIFICALLY DISCLAIMS ANY WARRANTIES, INCLUDING, BUT NOT LIMITED TO,
-THE IMPLIED WARRANTIES OF MERCHANTABILITY AND FITNESS FOR A PARTICULAR
-PURPOSE. THE SOFTWARE AND ACCOMPANYING DOCUMENTATION, IF ANY, PROVIDED
-HEREUNDER IS PROVIDED "AS IS". REGENTS HAS NO OBLIGATION TO PROVIDE
-MAINTENANCE, SUPPORT, UPDATES, ENHANCEMENTS, OR MODIFICATIONS.
-"""
-from .version import __version__
-from .optimizer_constants import ImageMode, TrainingMode, PreprocMode, InputDataMode, GeneralConstants, ImageFileTemplates
-from .train_stats_logger import TrainStatsLogger
-from .learning_analysis import ClassificationResult, RegressionResult, ConfusionMatrix
-
-from .neural_networks import GQCNN
-from .sgd_optimizer import SGDOptimizer
-from .gqcnn_analyzer import GQCNNAnalyzer
-
-from .grasp import Grasp2D
-from .visualizer import Visualizer
-from .policy_exceptions import NoValidGraspsException, NoAntipodalPairsFoundException
-from .image_grasp_sampler import ImageGraspSampler, AntipodalDepthImageGraspSampler, ImageGraspSamplerFactory
-from .policy import Policy, GraspingPolicy, AntipodalGraspingPolicy, CrossEntropyAntipodalGraspingPolicy, QFunctionAntipodalGraspingPolicy, EpsilonGreedyQFunctionAntipodalGraspingPolicy, RgbdImageState, ParallelJawGrasp
-from .gqcnn_prediction_visualizer import GQCNNPredictionVisualizer
-=======
 
 IN NO EVENT SHALL REGENTS BE LIABLE TO ANY PARTY FOR DIRECT, INDIRECT, SPECIAL,
 INCIDENTAL, OR CONSEQUENTIAL DAMAGES, INCLUDING LOST PROFITS, ARISING OUT OF
@@ -62,7 +33,6 @@
 from image_grasp_sampler import ImageGraspSampler, AntipodalDepthImageGraspSampler, DepthImageSuctionPointSampler, ImageGraspSamplerFactory
 from policy import Policy, GraspingPolicy, UniformRandomGraspingPolicy, RobustGraspingPolicy, CrossEntropyRobustGraspingPolicy, QFunctionRobustGraspingPolicy, EpsilonGreedyQFunctionRobustGraspingPolicy, RgbdImageState, GraspAction, ParallelJawGrasp
 from gqcnn_prediction_visualizer import GQCNNPredictionVisualizer
->>>>>>> c8ec3c96
 
 __all__ = ['GQCNN', 
            'SGDOptimizer',
