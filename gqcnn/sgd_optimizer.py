"""
Optimizer class for training a gqcnn(Grasp Quality Neural Network) object.
Author: Vishal Satish
"""
import argparse
import copy
import cv2
import json
import logging
import numbers
import numpy as np
import cPickle as pkl
import os
import random
import scipy.misc as sm
import scipy.ndimage.filters as sf
import scipy.ndimage.morphology as snm
import scipy.stats as ss
import skimage.draw as sd
import signal
import sys
import shutil
import threading
import time
import urllib
import matplotlib.pyplot as plt
import tensorflow as tf
import yaml
from autolab_core import YamlConfig
import autolab_core.utils as utils
import collections

import IPython

from learning_analysis import ClassificationResult, RegressionResult
from optimizer_constants import ImageMode, TrainingMode, PreprocMode, InputDataMode, GeneralConstants, ImageFileTemplates
from train_stats_logger import TrainStatsLogger

class SGDOptimizer(object):
    """ Optimizer for gqcnn object """

    def __init__(self, gqcnn, config):
        """
        Parameters
        ----------
        gqcnn : :obj:`GQCNN`
            grasp quality neural network to optimize
        config : dict
            dictionary of configuration parameters
        """
        self.gqcnn = gqcnn
        self.cfg = config
        self.tensorboard_has_launched = False

    def _create_loss(self):
        """ Creates a loss based on config file

        Returns
        -------
        :obj:`tensorflow Tensor`
            loss
        """
        # TODO: Add Poisson Loss
        if self.cfg['loss'] == 'l2':
            return tf.nn.l2_loss(tf.sub(self.train_net_output, self.train_labels_node))
        elif self.cfg['loss'] == 'sparse':
            return tf.reduce_mean(tf.nn.sparse_softmax_cross_entropy_with_logits(_sentinel=None, labels=self.train_labels_node, logits=self.train_net_output, name=None))

    def _create_optimizer(self, loss, batch, var_list, learning_rate):
        """ Create optimizer based on config file

        Parameters
        ----------
        loss : :obj:`tensorflow Tensor`
            loss to use, generated with _create_loss()
        batch : :obj:`tf.Variable`
            variable to keep track of the current gradient step number
        var_list : :obj:`lst`
            list of tf.Variable objects to update to minimize loss(ex. network weights)
        learning_rate : float
            learning rate for training

        Returns
        -------
        :obj:`tf.train.Optimizer`
            optimizer
        """    
        if self.cfg['optimizer'] == 'momentum':
            return tf.train.MomentumOptimizer(learning_rate,
                                                   self.momentum_rate).minimize(loss,
                                                                           global_step=batch,
                                                                           var_list=var_list)
        elif self.cfg['optimizer'] == 'adam':
            return tf.train.AdamOptimizer(learning_rate).minimize(loss,
                                                                       global_step=batch,
                                                                       var_list=var_list)
        elif self.cfg['optimizer'] == 'rmsprop':
            return tf.train.RMSPropOptimizer(learning_rate).minimize(loss,
                                                                          global_step=batch,
                                                                          var_list=var_list)
        else:
            raise ValueError('Optimizer %s not supported' %(self.cfg['optimizer']))

    def _check_dead_queue(self):
        """ Checks to see if the queue is dead and if so closes the tensorflow session and cleans up the variables """
        if self.dead_event.is_set():
            # close self.session
            self.sess.close()
            
            # cleanup
            for layer_weights in self.weights.__dict__.values():
                del layer_weights
            del self.saver
            del self.sess

    def _launch_tensorboard(self):
        """ Launches Tensorboard to visualize training """
        logging.info("Launching Tensorboard, Please navigate to localhost:6006 in your favorite web browser to view summaries")
        os.system('tensorboard --logdir=' + self.summary_dir + " &>/dev/null &")

    def _close_tensorboard(self):
        """ Closes Tensorboard """
        logging.info('Closing Tensorboard')
        tensorboard_pid = os.popen('pgrep tensorboard').read()
        os.system('kill ' + tensorboard_pid)

    def optimize(self):
        """ Perform optimization """
        start_time = time.time()

        # run setup 
        self._setup()

        # read and setup dropouts from config
        drop_fc3 = False
        if 'drop_fc3' in self.cfg.keys() and self.cfg['drop_fc3']:
            drop_fc3 = True
        drop_fc4 = False
        if 'drop_fc4' in self.cfg.keys() and self.cfg['drop_fc4']:
            drop_fc4 = True
        
        fc3_drop_rate = self.cfg['fc3_drop_rate']
        fc4_drop_rate = self.cfg['fc4_drop_rate']
        
        # build training and validation networks
        with tf.name_scope('validation_network'):
            self.gqcnn.initialize_network() # builds validation network inside gqcnn class
        with tf.name_scope('training_network'):
            self.train_net_output = self.gqcnn._build_network(self.input_im_node, self.input_pose_node, drop_fc3, drop_fc4, fc3_drop_rate , fc4_drop_rate)

        # form loss
        # part 1: error
        if self.training_mode == TrainingMode.CLASSIFICATION or self.preproc_mode == PreprocMode.NORMALIZATION:
            train_predictions = tf.nn.softmax(self.train_net_output)
            self.gqcnn.add_softmax_to_predict()
            with tf.name_scope('loss'):
                loss = self._create_loss()
        elif self.training_mode == TrainingMode.REGRESSION:
            train_predictions = self.train_net_output
            with tf.name_scope('loss'):
                loss = self._create_loss()

        # part 2: regularization
        layer_weights = self.weights.__dict__.values()
        with tf.name_scope('regularization'):
            regularizers = tf.nn.l2_loss(layer_weights[0])
            for w in layer_weights[1:]:
                regularizers = regularizers + tf.nn.l2_loss(w)
            loss += self.train_l2_regularizer * regularizers

        # setup learning rate
        batch = tf.Variable(0)
        learning_rate = tf.train.exponential_decay(
            self.base_lr,                # base learning rate.
            batch * self.train_batch_size,  # current index into the dataset.
            self.decay_step,          # decay step.
            self.decay_rate,                # decay rate.
            staircase=True)

        # setup variable list
        var_list = self.weights.__dict__.values()
        if self.cfg['fine_tune'] and self.cfg['update_fc_only']:
            var_list = [v for k, v in self.weights.__dict__.iteritems() if k.find('conv') == -1]
        elif self.cfg['fine_tune'] and self.cfg['update_conv0_only'] and self.use_conv0:
            var_list = [v for k, v in self.weights.__dict__.iteritems() if k.find('conv0') > -1]

        # create optimizer
        with tf.name_scope('optimizer'):
            optimizer = self._create_optimizer(loss, batch, var_list, learning_rate)

        def handler(signum, frame):
            logging.info('caught CTRL+C, exiting...')
            self.term_event.set()

            ### Forcefully Exit ####
            # TODO: remove this and figure out why queue thread does not properly exit
            logging.info('Forcefully Exiting Optimization')
            self.forceful_exit = True

            # forcefully kill the session to terminate any current graph ops that are stalling because the enqueue op has ended
            self.sess.close()

            # close tensorboard
            self._close_tensorboard()

            # pause and wait for queue thread to exit before continuing
            logging.info('Waiting for Queue Thread to Exit')
            while not self.queue_thread_exited:
                pass

            logging.info('Cleaning and Preparing to Exit Optimization')
                
            # cleanup
            for layer_weights in self.weights.__dict__.values():
                del layer_weights
            del self.saver
            del self.sess

            # exit
            logging.info('Exiting Optimization')

            # forcefully exit the script
            exit(0)

        signal.signal(signal.SIGINT, handler)

        # now that everything in our graph is set up we write the graph to the summary event so 
        # it can be visualized in tensorboard
        self.summary_writer.add_graph(self.gqcnn.get_tf_graph())

        # begin optimization loop
        try:
            self.queue_thread = threading.Thread(target=self._load_and_enqueue)
            self.queue_thread.start()

            # init and run tf self.sessions
            init = tf.global_variables_initializer()
            self.sess.run(init)
            logging.info('Beginning Optimization')

            # create a TrainStatsLogger object to log training statistics at certain intervals
            self.train_stats_logger = TrainStatsLogger(self.experiment_dir)

            # loop through training steps
            training_range = xrange(int(self.num_epochs * self.num_train) // self.train_batch_size)
            for step in training_range:
                # check for dead queue
                self._check_dead_queue()

                # run optimization
                _, l, lr, predictions, batch_labels, output, train_images, conv1_1W, conv1_1b, pose_node = self.sess.run(
                        [optimizer, loss, learning_rate, train_predictions, self.train_labels_node, self.train_net_output, self.input_im_node, self.weights.conv1_1W, self.weights.conv1_1b, self.input_pose_node], options=GeneralConstants.timeout_option)

                ex = np.exp(output - np.tile(np.max(output, axis=1)[:,np.newaxis], [1,2]))
                softmax = ex / np.tile(np.sum(ex, axis=1)[:,np.newaxis], [1,2])
		        
                logging.debug('Max ' +  str(np.max(softmax[:,1])))
                logging.debug('Min ' + str(np.min(softmax[:,1])))
                logging.debug('Pred nonzero ' + str(np.sum(np.argmax(predictions, axis=1))))
                logging.debug('True nonzero ' + str(np.sum(batch_labels)))

                # log output
                if step % self.log_frequency == 0:
                    elapsed_time = time.time() - start_time
                    start_time = time.time()
                    logging.info('Step %d (epoch %.2f), %.1f s' %
                          (step, float(step) * self.train_batch_size / self.num_train,
                           1000 * elapsed_time / self.eval_frequency))
                    logging.info('Minibatch loss: %.3f, learning rate: %.6f' % (l, lr))
                    train_error = l
                    if self.training_mode == TrainingMode.CLASSIFICATION:
                        train_error = ClassificationResult([predictions], [batch_labels]).error_rate
                        logging.info('Minibatch error: %.3f%%' %train_error)
                    self.summary_writer.add_summary(self.sess.run(self.merged_log_summaries, feed_dict={self.minibatch_error_placeholder: train_error, self.minibatch_loss_placeholder: l, self.learning_rate_placeholder: lr}), step)
                    sys.stdout.flush()

                    # update the TrainStatsLogger
                    self.train_stats_logger.update(train_eval_iter=step, train_loss=l, train_error=train_error, total_train_error=None, val_eval_iter=None, val_error=None, learning_rate=lr)

                # evaluate validation error
                if step % self.eval_frequency == 0:
                    if self.cfg['eval_total_train_error']:
                        train_error = self._error_rate_in_batches()
                        logging.info('Training error: %.3f' %train_error)

                        # update the TrainStatsLogger and save
                        self.train_stats_logger.update(train_eval_iter=None, train_loss=None, train_error=None, total_train_error=train_error, val_eval_iter=None, val_error=None, learning_rate=None)
                        self.train_stats_logger.log()

                    val_error = self._error_rate_in_batches()
                    self.summary_writer.add_summary(self.sess.run(self.merged_eval_summaries, feed_dict={self.val_error_placeholder: val_error}), step)
                    logging.info('Validation error: %.3f' %val_error)
                    sys.stdout.flush()

                    # update the TrainStatsLogger
                    self.train_stats_logger.update(train_eval_iter=None, train_loss=None, train_error=None, total_train_error=None, val_eval_iter=step, val_error=val_error, learning_rate=None)

                    # save everything!
                    self.train_stats_logger.log()
                
                # save the model
                if step % self.save_frequency == 0 and step > 0:
                    self.saver.save(self.sess, os.path.join(self.experiment_dir, 'model_%05d.ckpt' %(step)))
                    self.saver.save(self.sess, os.path.join(self.experiment_dir, 'model.ckpt'))


                # launch tensorboard only after the first iteration
                if not self.tensorboard_has_launched:
                    self.tensorboard_has_launched = True
                    self._launch_tensorboard()

            # get final logs
            val_error = self._error_rate_in_batches()
            logging.info('Final validation error: %.1f%%' %val_error)
            sys.stdout.flush()

            # update the TrainStatsLogger
            self.train_stats_logger.update(train_eval_iter=None, train_loss=None, train_error=None, total_train_error=None, val_eval_iter=step, val_error=val_error, learning_rate=None)

            # log & save everything!
            self.train_stats_logger.log()
            self.saver.save(self.sess, os.path.join(self.experiment_dir, 'model.ckpt'))

        except Exception as e:
            self.term_event.set()
            if not self.forceful_exit:
                self.sess.close() 
                for layer_weights in self.weights.__dict__.values():
                    del layer_weights
                del self.saver
                del self.sess
            raise

        # check for dead queue
        self._check_dead_queue()

        # close sessions
        self.term_event.set()

        # close tensorboard
        self._close_tensorboard()

        # TODO: remove this and figure out why queue thread does not properly exit
        self.sess.close()

        # pause and wait for queue thread to exit before continuing
        logging.info('Waiting for Queue Thread to Exit')
        while not self.queue_thread_exited:
            pass

        logging.info('Cleaning and Preparing to Exit Optimization')
        self.sess.close()
            
        # cleanup
        for layer_weights in self.weights.__dict__.values():
            del layer_weights
        del self.saver
        del self.sess

        # exit
        logging.info('Exiting Optimization')

    def _read_pose_data(self, pose_arr, input_data_mode):
        """ Read the pose data and slice it according to the specified input_data_mode

        Parameters
        ----------
        pose_arr: :obj:`ndArray`
            full pose data array read in from file
        input_data_mode: :obj:`InputDataMode`
            enum for input data mode, see optimizer_constants.py for all
            possible input data modes 

        Returns
        -------
        :obj:`ndArray`
            sliced pose_data corresponding to input data mode
        """
        if input_data_mode == InputDataMode.TF_IMAGE:
            return pose_arr[:,2:3]
        elif input_data_mode == InputDataMode.TF_IMAGE_PERSPECTIVE:
            return np.c_[pose_arr[:,2:3], pose_arr[:,4:6]]
        else:
            raise ValueError('Input data mode %s not supported. The RAW_* input data modes have been deprecated.' %(input_data_mode))

    def _setup_summaries(self):
        """ Sets up placeholders for summary values and creates summary writer """
        # we create placeholders for our python values because summary_scalar expects
        # a placeholder, not simply a python value 
        self.val_error_placeholder = tf.placeholder(tf.float32, [])
        self.minibatch_error_placeholder = tf.placeholder(tf.float32, [])
        self.minibatch_loss_placeholder = tf.placeholder(tf.float32, [])
        self.learning_rate_placeholder = tf.placeholder(tf.float32, [])

        # we create summary scalars with tags that allow us to group them together so we can write different batches
        # of summaries at different intervals
        tf.summary.scalar('val_error', self.val_error_placeholder, collections=["eval_frequency"])
        tf.summary.scalar('minibatch_error', self.minibatch_error_placeholder, collections=["log_frequency"])
        tf.summary.scalar('minibatch_loss', self.minibatch_loss_placeholder, collections=["log_frequency"])
        tf.summary.scalar('learning_rate', self.learning_rate_placeholder, collections=["log_frequency"])
        self.merged_eval_summaries = tf.summary.merge_all("eval_frequency")
        self.merged_log_summaries = tf.summary.merge_all("log_frequency")

        # create a tf summary writer with the specified summary directory
        self.summary_writer = tf.summary.FileWriter(self.summary_dir)

        # initialize the variables again now that we have added some new ones
        with self.sess.as_default():
            tf.global_variables_initializer().run()

    def _setup_tensorflow(self):
        """Setup Tensorflow placeholders, session, and queue """

        # setup nodes
        with tf.name_scope('train_data_node'):
            self.train_data_batch = tf.placeholder(tf.float32, (self.train_batch_size, self.im_height, self.im_width, self.num_tensor_channels))
        with tf.name_scope('train_pose_node'):
            self.train_poses_batch = tf.placeholder(tf.float32, (self.train_batch_size, self.pose_dim))
        if self.training_mode == TrainingMode.REGRESSION:
            train_label_dtype = tf.float32
            self.numpy_dtype = np.float32
        elif self.training_mode == TrainingMode.CLASSIFICATION:
            train_label_dtype = tf.int64
            self.numpy_dtype = np.int64
        else:
            raise ValueError('Training mode %s not supported' %(self.training_mode))
        with tf.name_scope('train_labels_node'):
            self.train_labels_batch = tf.placeholder(train_label_dtype, (self.train_batch_size,))

        # create queue
        with tf.name_scope('data_queue'):
            self.q = tf.FIFOQueue(self.queue_capacity, [tf.float32, tf.float32, train_label_dtype], shapes=[(self.train_batch_size, self.im_height, self.im_width, self.num_tensor_channels), (self.train_batch_size, self.pose_dim), (self.train_batch_size,)])
            self.enqueue_op = self.q.enqueue([self.train_data_batch, self.train_poses_batch, self.train_labels_batch])
            self.train_labels_node = tf.placeholder(train_label_dtype, (self.train_batch_size,))
            self.input_im_node, self.input_pose_node, self.train_labels_node = self.q.dequeue()

        # setup weights using gqcnn
        if self.cfg['fine_tune']:
            # check that the gqcnn has weights, re-initialize if not
            try:
                self.weights = self.gqcnn.get_weights()
            except:
                self.gqcnn.init_weights_gaussian()                

            # this assumes that a gqcnn was passed in that was initialized with weights from a model using GQCNN.load(), so all that has to
            # be done is to possibly reinitialize fc3/fc4/fc5
            reinit_pc1 = False
            if 'reinit_pc1' in self.cfg.keys():
                reinit_pc1 = self.cfg['reinit_pc1']
            self.gqcnn.reinitialize_layers(self.cfg['reinit_fc3'], self.cfg['reinit_fc4'], self.cfg['reinit_fc5'], reinit_pc1=reinit_pc1)
        else:
            self.gqcnn.init_weights_gaussian()

        # get weights
        self.weights = self.gqcnn.get_weights()

        # open a tf session for the gqcnn object and store it also as the optimizer session
        self.saver = tf.train.Saver()
        self.sess = self.gqcnn.open_session()

        # setup term event/dead event
        self.term_event = threading.Event()
        self.term_event.clear()
        self.dead_event = threading.Event()
        self.dead_event.clear()

    def _compute_data_metrics(self):
        """ Calculate image mean, image std, pose mean, pose std, normalization params """

        # compute data mean
        logging.info('Computing image mean')
        mean_filename = os.path.join(self.experiment_dir, 'mean.npy')
        std_filename = os.path.join(self.experiment_dir, 'std.npy')
        if self.cfg['fine_tune']:
            self.data_mean = self.gqcnn.get_im_mean()
            self.data_std = self.gqcnn.get_im_std()
        else:
            self.data_mean = 0
            self.data_std = 0
            random_file_indices = np.random.choice(self.num_files, size=self.num_random_files, replace=False)
            num_summed = 0
            for k in random_file_indices.tolist():
                im_filename = self.im_filenames[k]
                im_data = np.load(os.path.join(self.data_dir, im_filename))['arr_0']
                self.data_mean += np.sum(im_data[self.train_index_map[im_filename], :, :, :])
                num_summed += im_data[self.train_index_map[im_filename], :, :, :].shape[0]
            self.data_mean = self.data_mean / (num_summed * self.im_height * self.im_width)
            np.save(mean_filename, self.data_mean)

            for k in random_file_indices.tolist():
                im_filename = self.im_filenames[k]
                im_data = np.load(os.path.join(self.data_dir, im_filename))['arr_0']
                self.data_std += np.sum((im_data[self.train_index_map[im_filename], :, :, :] - self.data_mean)**2)
            self.data_std = np.sqrt(self.data_std / (num_summed * self.im_height * self.im_width))
            np.save(std_filename, self.data_std)

        # compute pose mean
        logging.info('Computing pose mean')
        self.pose_mean_filename = os.path.join(self.experiment_dir, 'pose_mean.npy')
        self.pose_std_filename = os.path.join(self.experiment_dir, 'pose_std.npy')
        if self.cfg['fine_tune']:
            self.pose_mean = self.gqcnn.get_pose_mean()
            self.pose_std = self.gqcnn.get_pose_std()
        else:
            self.pose_mean = np.zeros(self.pose_shape)
            self.pose_std = np.zeros(self.pose_shape)
            num_summed = 0
            random_file_indices = np.random.choice(self.num_files, size=self.num_random_files, replace=False)
            for k in random_file_indices.tolist():
                im_filename = self.im_filenames[k]
                pose_filename = self.pose_filenames[k]
                self.pose_data = np.load(os.path.join(self.data_dir, pose_filename))['arr_0']
                self.pose_mean += np.sum(self.pose_data[self.train_index_map[im_filename],:], axis=0)
                num_summed += self.pose_data[self.train_index_map[im_filename]].shape[0]
            self.pose_mean = self.pose_mean / num_summed

            for k in random_file_indices.tolist():
                im_filename = self.im_filenames[k]
                pose_filename = self.pose_filenames[k]
                self.pose_data = np.load(os.path.join(self.data_dir, pose_filename))['arr_0']
                self.pose_std += np.sum((self.pose_data[self.train_index_map[im_filename],:] - self.pose_mean)**2, axis=0)
            self.pose_std = np.sqrt(self.pose_std / num_summed)

            self.pose_std[self.pose_std==0] = 1.0

            np.save(self.pose_mean_filename, self.pose_mean)
            np.save(self.pose_std_filename, self.pose_std)

        if self.cfg['fine_tune']:
            out_mean_filename = os.path.join(self.experiment_dir, 'mean.npy')
            out_std_filename = os.path.join(self.experiment_dir, 'std.npy')
            out_pose_mean_filename = os.path.join(self.experiment_dir, 'pose_mean.npy')
            out_pose_std_filename = os.path.join(self.experiment_dir, 'pose_std.npy')
            np.save(out_mean_filename, self.data_mean)
            np.save(out_std_filename, self.data_std)
            np.save(out_pose_mean_filename, self.pose_mean)
            np.save(out_pose_std_filename, self.pose_std)

        # update gqcnn im mean & std
        self.gqcnn.update_im_mean(self.data_mean)
        self.gqcnn.update_im_std(self.data_std)

        # update gqcnn pose_mean and pose_std according to data_mode
        if self.input_data_mode == InputDataMode.TF_IMAGE:
            # depth
            if isinstance(self.pose_mean, numbers.Number) or len(self.pose_mean.shape) == 0 or self.pose_mean.shape[0] == 1:
                self.gqcnn.update_pose_mean(self.pose_mean)
                self.gqcnn.update_pose_std(self.pose_std)
            else:
                self.gqcnn.update_pose_mean(self.pose_mean[2])
                self.gqcnn.update_pose_std(self.pose_std[2])
        elif self.input_data_mode == InputDataMode.TF_IMAGE_PERSPECTIVE:
            # depth, cx, cy
            self.gqcnn.update_pose_mean(np.concatenate([self.pose_mean[2:3], self.pose_mean[4:6]]))
            self.gqcnn.update_pose_std(np.concatenate([self.pose_std[2:3], self.pose_std[4:6]]))
        elif self.input_data_mode == InputDataMode.RAW_IMAGE:
            # u, v, depth, theta
            self.gqcnn.update_pose_mean(self.pose_mean[:4])
            self.gqcnn.update_pose_std(self.pose_std[:4])
        elif self.input_data_mode == InputDataMode.RAW_IMAGE_PERSPECTIVE:
            # u, v, depth, theta, cx, cy
            self.gqcnn.update_pose_mean(self.pose_mean[:6])
            self.gqcnn.update_pose_std(self.pose_std[:6])

        # compute normalization parameters of the network
        logging.info('Computing metric stats')
        all_metrics = None
        all_val_metrics = None
        for im_filename, metric_filename in zip(self.im_filenames, self.label_filenames):
            self.metric_data = np.load(os.path.join(self.data_dir, metric_filename))['arr_0']
            indices = self.val_index_map[im_filename]
            val_metric_data = self.metric_data[indices]
            if all_metrics is None:
                all_metrics = self.metric_data
            else:
                all_metrics = np.r_[all_metrics, self.metric_data]
            if all_val_metrics is None:
                all_val_metrics = val_metric_data
            else:
                all_val_metrics = np.r_[all_val_metrics, val_metric_data]
        self.min_metric = np.min(all_metrics)
        self.max_metric = np.max(all_metrics)
        self.mean_metric = np.mean(all_metrics)
        self.median_metric = np.median(all_metrics)

        pct_pos_val_filename = os.path.join(self.experiment_dir, 'pct_pos_val.npy')
        pct_pos_val = float(np.sum(all_val_metrics > self.metric_thresh)) / all_val_metrics.shape[0]
        np.save(pct_pos_val_filename, np.array(pct_pos_val))
        logging.info('Percent positive in val set: ' + str(pct_pos_val))

    def _compute_indices_image_wise(self):
        """ Compute train and validation indices based on an image-wise split"""

        # get total number of training datapoints and set the decay_step
        num_datapoints = self.images_per_file * self.num_files
        self.num_train = int(self.train_pct * num_datapoints)
        self.decay_step = self.decay_step_multiplier * self.num_train

        # get training and validation indices
        all_indices = np.arange(num_datapoints)
        np.random.shuffle(all_indices)
        train_indices = np.sort(all_indices[:self.num_train])
        val_indices = np.sort(all_indices[self.num_train:])

        # make a map of the train and test indices for each file
        logging.info('Computing indices image-wise')
        train_index_map_filename = os.path.join(self.experiment_dir, 'train_indices_image_wise.pkl')
        self.val_index_map_filename = os.path.join(self.experiment_dir, 'val_indices_image_wise.pkl')
        if os.path.exists(train_index_map_filename):
            self.train_index_map = pkl.load(open(train_index_map_filename, 'r'))
            self.val_index_map = pkl.load(open(self.val_index_map_filename, 'r'))
        else:
            self.train_index_map = {}
            self.val_index_map = {}
            for i, im_filename in enumerate(self.im_filenames):
                lower = i * self.images_per_file
                upper = (i+1) * self.images_per_file
                im_arr = np.load(os.path.join(self.data_dir, im_filename))['arr_0']
                self.train_index_map[im_filename] = train_indices[(train_indices >= lower) & (train_indices < upper) &  (train_indices - lower < im_arr.shape[0])] - lower
                self.val_index_map[im_filename] = val_indices[(val_indices >= lower) & (val_indices < upper) & (val_indices - lower < im_arr.shape[0])] - lower
            pkl.dump(self.train_index_map, open(train_index_map_filename, 'w'))
            pkl.dump(self.val_index_map, open(self.val_index_map_filename, 'w'))

    def _compute_indices_object_wise(self):
        """ Compute train and validation indices based on an object-wise split"""

        if self.obj_id_filenames is None:
            raise ValueError('Cannot use object-wise split. No object labels! Check the dataset_dir')

        # get total number of training datapoints and set the decay_step
        num_datapoints = self.images_per_file * self.num_files
        self.num_train = int(self.train_pct * num_datapoints)
        self.decay_step = self.decay_step_multiplier * self.num_train

        # get number of unique objects by taking last object id of last object id file
        self.obj_id_filenames.sort(key = lambda x: int(x[-9:-4]))
        last_file_object_ids = np.load(os.path.join(self.data_dir, self.obj_id_filenames[len(self.obj_id_filenames) - 1]))['arr_0']
        num_unique_objs = last_file_object_ids[len(last_file_object_ids) - 1]
        self.num_train_obj = int(self.train_pct * num_unique_objs)
        logging.debug('There are: ' + str(num_unique_objs) + 'unique objects in this dataset.')

        # get training and validation indices
        all_object_ids = np.arange(num_unique_objs + 1)
        np.random.shuffle(all_object_ids)
        train_object_ids = np.sort(all_object_ids[:self.num_train_obj])
        val_object_ids = np.sort(all_object_ids[self.num_train_obj:])

        # make a map of the train and test indices for each file
        logging.info('Computing indices object-wise')
        train_index_map_filename = os.path.join(self.experiment_dir, 'train_indices_object_wise.pkl')
        self.val_index_map_filename = os.path.join(self.experiment_dir, 'val_indices_object_wise.pkl')
        if os.path.exists(train_index_map_filename):
            self.train_index_map = pkl.load(open(train_index_map_filename, 'r'))
            self.val_index_map = pkl.load(open(self.val_index_map_filename, 'r'))
        else:
            self.train_index_map = {}
            self.val_index_map = {}
            for im_filename in self.im_filenames:
                # open up the corresponding obj_id file
                obj_ids = np.load(os.path.join(self.data_dir, 'object_labels_' + im_filename[-9:-4] + '.npz'))['arr_0']

                train_indices = []
                val_indices = []
                # for each obj_id if it is in train_object_ids then add it to train_indices else add it to val_indices
                for i, obj_id in enumerate(obj_ids):
                    if obj_id in train_object_ids:
                        train_indices.append(i)
                    else:
                        val_indices.append(i)

                self.train_index_map[im_filename] = np.asarray(train_indices, dtype=np.intc)
                self.val_index_map[im_filename] = np.asarray(val_indices, dtype=np.intc)
                train_indices = []
                val_indices = []

            pkl.dump(self.train_index_map, open(train_index_map_filename, 'w'))
            pkl.dump(self.val_index_map, open(self.val_index_map_filename, 'w'))


    def _compute_indices_pose_wise(self):
        """ Compute train and validation indices based on an image-stable-pose-wise split"""

        if self.stable_pose_filenames is None:
            raise ValueError('Cannot use stable-pose-wise split. No stable pose labels! Check the dataset_dir')

        # get total number of training datapoints and set the decay_step
        num_datapoints = self.images_per_file * self.num_files
        self.num_train = int(self.train_pct * num_datapoints)
        self.decay_step = self.decay_step_multiplier * self.num_train
        
        # get number of unique stable poses by taking last stable pose id of last stable pose id file
        self.stable_pose_filenames.sort(key = lambda x: int(x[-9:-4]))
        last_file_pose_ids = np.load(os.path.join(self.data_dir, self.stable_pose_filenames[len(self.stable_pose_filenames) - 1]))['arr_0']
        num_unique_stable_poses = last_file_pose_ids[len(last_file_pose_ids) - 1]
        self.num_train_poses = int(self.train_pct * num_unique_stable_poses)
        logging.debug('There are: ' + str(num_unique_stable_poses) + 'unique stable poses in this dataset.')

        # get training and validation indices
        all_pose_ids = np.arange(num_unique_stable_poses + 1)
        np.random.shuffle(all_pose_ids)
        train_pose_ids = np.sort(all_pose_ids[:self.num_train_poses])
        val_pose_ids = np.sort(all_pose_ids[self.num_train_poses:])

        # make a map of the train and test indices for each file
        logging.info('Computing indices stable-pose-wise')
        train_index_map_filename = os.path.join(self.experiment_dir, 'train_indices_stable_pose_wise.pkl')
        self.val_index_map_filename = os.path.join(self.experiment_dir, 'val_indices_stable_pose_wise.pkl')
        if os.path.exists(train_index_map_filename):
            self.train_index_map = pkl.load(open(train_index_map_filename, 'r'))
            self.val_index_map = pkl.load(open(self.val_index_map_filename, 'r'))
        else:
            self.train_index_map = {}
            self.val_index_map = {}
            for im_filename in self.im_filenames:
                # open up the corresponding obj_id file
                pose_ids = np.load(os.path.join(self.data_dir, 'pose_labels_' + im_filename[-9:-4] + '.npz'))['arr_0']

                train_indices = []
                val_indices = []
                # for each obj_id if it is in train_object_ids then add it to train_indices else add it to val_indices
                for i, pose_id in enumerate(pose_ids):
                    if pose_id in train_pose_ids:
                        train_indices.append(i)
                    else:
                        val_indices.append(i)

                self.train_index_map[im_filename] = np.asarray(train_indices, dtype=np.intc)
                self.val_index_map[im_filename] = np.asarray(val_indices, dtype=np.intc)
                train_indices = []
                val_indices = []

            pkl.dump(self.train_index_map, open(train_index_map_filename, 'w'))
            pkl.dump(self.val_index_map, open(self.val_index_map_filename, 'w'))

    def _read_training_params(self):
        """ Read training parameters from configuration file """

        self.data_dir = self.cfg['dataset_dir']
        self.image_mode = self.cfg['image_mode']
        self.data_split_mode = self.cfg['data_split_mode']
        self.train_pct = self.cfg['train_pct']
        self.total_pct = self.cfg['total_pct']

        self.train_batch_size = self.cfg['train_batch_size']
        self.val_batch_size = self.cfg['val_batch_size']

        # update the GQCNN's batch_size param to this one
        self.gqcnn.update_batch_size(self.val_batch_size)

        self.num_epochs = self.cfg['num_epochs']
        self.eval_frequency = self.cfg['eval_frequency']
        self.save_frequency = self.cfg['save_frequency']
        self.log_frequency = self.cfg['log_frequency']
        self.vis_frequency = self.cfg['vis_frequency']

        self.queue_capacity = self.cfg['queue_capacity']
        self.queue_sleep = self.cfg['queue_sleep']

        self.train_l2_regularizer = self.cfg['train_l2_regularizer']
        self.base_lr = self.cfg['base_lr']
        self.decay_step_multiplier = self.cfg['decay_step_multiplier']
        self.decay_rate = self.cfg['decay_rate']
        self.momentum_rate = self.cfg['momentum_rate']
        self.max_training_examples_per_load = self.cfg['max_training_examples_per_load']

        self.target_metric_name = self.cfg['target_metric_name']
        self.metric_thresh = self.cfg['metric_thresh']
        self.training_mode = self.cfg['training_mode']
        self.preproc_mode = self.cfg['preproc_mode']

        if self.train_pct < 0 or self.train_pct > 1:
            raise ValueError('Train percentage must be in range [0,1]')

        if self.total_pct < 0 or self.total_pct > 1:
            raise ValueError('Train percentage must be in range [0,1]')

        
    def _read_data_params(self):
        """ Read data parameters from configuration file """

        self.train_im_data = np.load(os.path.join(self.data_dir, self.im_filenames[0]))['arr_0']
        self.pose_data = np.load(os.path.join(self.data_dir, self.pose_filenames[0]))['arr_0']
        self.metric_data = np.load(os.path.join(self.data_dir, self.label_filenames[0]))['arr_0']
        self.images_per_file = self.train_im_data.shape[0]
        self.im_height = self.train_im_data.shape[1]
        self.im_width = self.train_im_data.shape[2]
        self.im_channels = self.train_im_data.shape[3]
        self.im_center = np.array([float(self.im_height-1)/2, float(self.im_width-1)/2])
        self.num_tensor_channels = self.cfg['num_tensor_channels']
        self.pose_shape = self.pose_data.shape[1]
        self.input_data_mode = self.cfg['input_data_mode']
        if self.input_data_mode == InputDataMode.TF_IMAGE:
            self.pose_dim = 1 # depth
        elif self.input_data_mode == InputDataMode.TF_IMAGE_PERSPECTIVE:
            self.pose_dim = 3 # depth, cx, cy
        elif self.input_data_mode == InputDataMode.RAW_IMAGE:
            self.pose_dim = 4 # u, v, theta, depth
        elif self.input_data_mode == InputDataMode.RAW_IMAGE_PERSPECTIVE:
            self.pose_dim = 6 # u, v, theta, depth cx, cy
        else:
            raise ValueError('Input data mode %s not understood' %(self.input_data_mode))
        self.num_files = len(self.im_filenames)
        self.num_random_files = min(self.num_files, self.cfg['num_random_files'])
        self.num_categories = 2

    def _setup_denoising_and_synthetic(self):
        """ Setup denoising and synthetic data parameters """

        if self.cfg['multiplicative_denoising']:
            self.gamma_shape = self.cfg['gamma_shape']
            self.gamma_scale = 1.0 / self.gamma_shape

    def _setup_data_filenames(self):
        """ Setup image and pose data filenames, subsample files, check validity of filenames/image mode """

        # read in filenames of training data(poses, images, labels)
        logging.info('Reading filenames')
        all_filenames = os.listdir(self.data_dir)
        if self.image_mode== ImageMode.BINARY:
            self.im_filenames = [f for f in all_filenames if f.find(ImageFileTemplates.binary_im_tensor_template) > -1]
        elif self.image_mode== ImageMode.DEPTH:
            self.im_filenames = [f for f in all_filenames if f.find(ImageFileTemplates.depth_im_tensor_template) > -1]
        elif self.image_mode== ImageMode.BINARY_TF:
            self.im_filenames = [f for f in all_filenames if f.find(ImageFileTemplates.binary_im_tf_tensor_template) > -1]
        elif self.image_mode== ImageMode.COLOR_TF:
            self.im_filenames = [f for f in all_filenames if f.find(ImageFileTemplates.color_im_tf_tensor_template) > -1]
        elif self.image_mode== ImageMode.GRAY_TF:
            self.im_filenames = [f for f in all_filenames if f.find(ImageFileTemplates.gray_im_tf_tensor_template) > -1]
        elif self.image_mode== ImageMode.DEPTH_TF:
            self.im_filenames = [f for f in all_filenames if f.find(ImageFileTemplates.depth_im_tf_tensor_template) > -1]
        elif self.image_mode== ImageMode.DEPTH_TF_TABLE:
            self.im_filenames = [f for f in all_filenames if f.find(ImageFileTemplates.depth_im_tf_table_tensor_template) > -1]
        else:
            raise ValueError('Image mode %s not supported.' %(self.image_mode))

        self.pose_filenames = [f for f in all_filenames if f.find(ImageFileTemplates.hand_poses_template) > -1]
        self.label_filenames = [f for f in all_filenames if f.find(self.target_metric_name) > -1]
        self.obj_id_filenames = [f for f in all_filenames if f.find(ImageFileTemplates.object_labels_template) > -1]
        self.stable_pose_filenames = [f for f in all_filenames if f.find(ImageFileTemplates.pose_labels_template) > -1]

        if self.debug:
            random.shuffle(self.im_filenames)
            random.shuffle(self.pose_filenames)
            random.shuffle(self.label_filenames)
            random.shuffle(self.obj_id_filenames)
            self.im_filenames = self.im_filenames[:self.debug_num_files]
            self.pose_filenames = self.pose_filenames[:self.debug_num_files]
            self.label_filenames = self.label_filenames[:self.debug_num_files]
            self.obj_id_filenames = self.obj_id_filenames[:self.debug_num_files]
            self.stable_pose_filenames = self.stable_pose_filenames[:self.debug_num_files]

        self.im_filenames.sort(key = lambda x: int(x[-9:-4]))
        self.pose_filenames.sort(key = lambda x: int(x[-9:-4]))
        self.label_filenames.sort(key = lambda x: int(x[-9:-4]))
        self.obj_id_filenames.sort(key = lambda x: int(x[-9:-4]))
        self.stable_pose_filenames.sort(key = lambda x: int(x[-9:-4]))

        # check valid filenames
        if len(self.im_filenames) == 0 or len(self.pose_filenames) == 0 or len(self.label_filenames) == 0:
            raise ValueError('One or more required training files in the dataset could not be found.')
        if len(self.obj_id_filenames) == 0:
            self.obj_id_filenames = None
        if len(self.stable_pose_filenames) == 0:
            self.stable_pose_filenames = None

        # subsample files
        self.num_files = len(self.im_filenames)
        num_files_used = int(self.total_pct * self.num_files)
        filename_indices = np.random.choice(self.num_files, size=num_files_used, replace=False)
        filename_indices.sort()
        self.im_filenames = [self.im_filenames[k] for k in filename_indices]
        self.pose_filenames = [self.pose_filenames[k] for k in filename_indices]
        self.label_filenames = [self.label_filenames[k] for k in filename_indices]
        if self.obj_id_filenames is not None:
            self.obj_id_filenames = [self.obj_id_filenames[k] for k in filename_indices]
        if self.stable_pose_filenames is not None:
            self.stable_pose_filenames = [self.stable_pose_filenames[k] for k in filename_indices]

<<<<<<< HEAD
        # create copy of image filenames because original cannot be accessed by load and enqueue op in the case that the error_rate_in_batches method is sorting the original
        self.im_filenames_queue = copy.deepcopy(self.im_filenames)
        self.pose_filenames_queue = copy.deepcopy(self.pose_filenames)
        self.label_filenames_queue = copy.deepcopy(self.label_filenames)

=======
        # create copy of image, pose, and label filenames because original cannot be accessed by load and enqueue op in the case that the error_rate_in_batches method is sorting the original
        self.im_filenames_copy = self.im_filenames[:]
        self.pose_filenames_copy = self.pose_filenames[:]
        self.label_filenames_copy = self.label_filenames[:]
         
>>>>>>> cb0fcc5a
    def _setup_output_dirs(self):
        """ Setup output directories """

        # setup general output directory
        output_dir = self.cfg['output_dir']
        if not os.path.exists(output_dir):
            os.mkdir(output_dir)
        experiment_id = utils.gen_experiment_id()
        self.experiment_dir = os.path.join(output_dir, 'model_%s' %(experiment_id))
        if not os.path.exists(self.experiment_dir):
            os.mkdir(self.experiment_dir)
        self.summary_dir = os.path.join(self.experiment_dir, 'tensorboard_summaries')
        if not os.path.exists(self.summary_dir):
            os.mkdir(self.summary_dir)
        else:
            # if the summary directory already exists, clean it out by deleting all files in it
            # we don't want tensorboard to get confused with old logs while debugging with the same directory
            old_files = os.listdir(self.summary_dir)
            for file in old_files:
                os.remove(os.path.join(self.summary_dir, file))

        logging.info('Saving model to %s' %(self.experiment_dir))

        # setup filter directory
        self.filter_dir = os.path.join(self.experiment_dir, 'filters')
        if not os.path.exists(self.filter_dir):
            os.mkdir(self.filter_dir)

    def _copy_config(self):
        """ Keep a copy of original config files """

        out_config_filename = os.path.join(self.experiment_dir, 'config.json')
        tempOrderedDict = collections.OrderedDict()
        for key in self.cfg.keys():
            tempOrderedDict[key] = self.cfg[key]
        with open(out_config_filename, 'w') as outfile:
            json.dump(tempOrderedDict, outfile)
        this_filename = sys.argv[0]
        out_train_filename = os.path.join(self.experiment_dir, 'training_script.py')
        shutil.copyfile(this_filename, out_train_filename)
        out_architecture_filename = os.path.join(self.experiment_dir, 'architecture.json')
        json.dump(self.cfg['gqcnn_config']['architecture'], open(out_architecture_filename, 'w'))

    def _setup(self):
        """ Setup for optimization """

        # set up logger
        logging.getLogger().setLevel(logging.INFO)

        self.debug = self.cfg['debug']
        
        # initialize thread exit booleans
        self.queue_thread_exited = False
        self.forceful_exit = False

        # set random seed for deterministic execution
        if self.debug:
            np.random.seed(GeneralConstants.SEED)
            random.seed(GeneralConstants.SEED)
            self.debug_num_files = self.cfg['debug_num_files']

        # setup output directories
        self._setup_output_dirs()

        # copy config file
        self._copy_config()

        # read training parameters from config file
        self._read_training_params()

        # setup denoising and synthetic data parameters
        self._setup_denoising_and_synthetic()

        # setup image and pose data files
        self._setup_data_filenames()

        # read data parameters from config file
        self._read_data_params()

        # compute train/test indices based on how the data is to be split
        if self.data_split_mode == 'image_wise':
            self._compute_indices_image_wise()
        elif self.data_split_mode == 'object_wise':
            self._compute_indices_object_wise()
        elif self.data_split_mode == 'stable_pose_wise':
            self._compute_indices_pose_wise()
        else:
            logging.error('Data Split Mode Not Supported')

        # compute means, std's, and normalization metrics
        self._compute_data_metrics()

        # setup tensorflow session/placeholders/queue
        self._setup_tensorflow()

        # setup summaries for visualizing metrics in tensorboard
        self._setup_summaries()
  
    def _load_and_enqueue(self):
        """ Loads and Enqueues a batch of images for training """
<<<<<<< HEAD

=======
>>>>>>> cb0fcc5a
        # read parameters of gaussian process
        self.gp_rescale_factor = self.cfg['gaussian_process_scaling_factor']
        self.gp_sample_height = int(self.im_height / self.gp_rescale_factor)
        self.gp_sample_width = int(self.im_width / self.gp_rescale_factor)
        self.gp_num_pix = self.gp_sample_height * self.gp_sample_width
        self.gp_sigma = self.cfg['gaussian_process_sigma']

        while not self.term_event.is_set():
            time.sleep(self.cfg['queue_sleep'])

            # loop through data
            num_queued = 0
            start_i = 0
            end_i = 0
            file_num = 0

<<<<<<< HEAD
            train_data = np.zeros(
                [self.train_batch_size, self.im_height, self.im_width, self.num_tensor_channels]).astype(np.float32)
=======
            # init buffers
            train_data = np.zeros(
            [self.train_batch_size, self.im_height, self.im_width, self.num_tensor_channels]).astype(np.float32)
>>>>>>> cb0fcc5a
            train_poses = np.zeros([self.train_batch_size, self.pose_dim]).astype(np.float32)
            label_data = np.zeros(self.train_batch_size).astype(self.numpy_dtype)

            while start_i < self.train_batch_size:
                # compute num remaining
                num_remaining = self.train_batch_size - num_queued

                # gen file index uniformly at random
                file_num = np.random.choice(len(self.im_filenames_queue), size=1)[0]
                train_data_filename = self.im_filenames_queue[file_num]

                self.train_data_arr = np.load(os.path.join(self.data_dir, train_data_filename))[
<<<<<<< HEAD
                    'arr_0'].astype(np.float32)
                self.train_poses_arr = np.load(os.path.join(self.data_dir, self.pose_filenames[file_num]))[
                    'arr_0'].astype(np.float32)
                self.train_label_arr = np.load(os.path.join(self.data_dir, self.label_filenames[file_num]))[
                    'arr_0'].astype(np.float32)
=======
                                         'arr_0'].astype(np.float32)
                self.train_poses_arr = np.load(os.path.join(self.data_dir, self.pose_filenames_copy[file_num]))[
                                          'arr_0'].astype(np.float32)
                self.train_label_arr = np.load(os.path.join(self.data_dir, self.label_filenames_copy[file_num]))[
                                          'arr_0'].astype(np.float32)

                if self.pose_dim == 1 and self.train_poses_arr.shape[1] == 6:
                    self.train_poses_arr = self.train_poses_arr[:, :4]
>>>>>>> cb0fcc5a

                # get batch indices uniformly at random
                train_ind = self.train_index_map[train_data_filename]
                np.random.shuffle(train_ind)
                upper = min(num_remaining, train_ind.shape[
                            0], self.max_training_examples_per_load)
                ind = train_ind[:upper]
                num_loaded = ind.shape[0]
                end_i = start_i + num_loaded

                # subsample data
                self.train_data_arr = self.train_data_arr[ind, ...]
                self.train_poses_arr = self.train_poses_arr[ind, :]
                self.train_label_arr = self.train_label_arr[ind]
                self.num_images = self.train_data_arr.shape[0]

                # add noises to images
                self._distort(num_loaded)

                # subtract mean
                self.train_data_arr = (self.train_data_arr - self.data_mean) / self.data_std
                self.train_poses_arr = (self.train_poses_arr - self.pose_mean) / self.pose_std
		
                # normalize labels
                if self.training_mode == TrainingMode.REGRESSION:
                    if self.preproc_mode == PreprocMode.NORMALIZATION:
                        self.train_label_arr = (self.train_label_arr - self.min_metric) / (self.max_metric - self.min_metric)
                elif self.training_mode == TrainingMode.CLASSIFICATION:
                    self.train_label_arr = 1 * (self.train_label_arr > self.metric_thresh)
                    self.train_label_arr = self.train_label_arr.astype(self.numpy_dtype)

                # enqueue training data batch
                train_data[start_i:end_i, ...] = self.train_data_arr.copy()
                train_poses[start_i:end_i,:] = self._read_pose_data(self.train_poses_arr.copy(), self.input_data_mode)
                label_data[start_i:end_i] = self.train_label_arr.copy()

                del self.train_data_arr
                del self.train_poses_arr
                del self.train_label_arr
		
                # update start index
                start_i = end_i
                num_queued += num_loaded
          
            # send data to queue
            if not self.term_event.is_set():
                try:
                    self.sess.run(self.enqueue_op, feed_dict={self.train_data_batch: train_data,
                                                              self.train_poses_batch: train_poses,
                                                              self.train_labels_batch: label_data})
                except:
                    pass
        del train_data
        del train_poses
        del label_data
        self.dead_event.set()
        logging.info('Queue Thread Exiting')
        self.queue_thread_exited = True

    def _distort(self, num_loaded):
        """ Adds noise to a batch of images """
        # denoising and synthetic data generation
        if self.cfg['multiplicative_denoising']:
            mult_samples = ss.gamma.rvs(self.gamma_shape, scale=self.gamma_scale, size=num_loaded)
            mult_samples = mult_samples[:,np.newaxis,np.newaxis,np.newaxis]
            self.train_data_arr = self.train_data_arr * np.tile(mult_samples, [1, self.im_height, self.im_width, self.im_channels])

        # randomly dropout regions of the image for robustness
        if self.cfg['image_dropout']:
            for i in range(self.num_images):
                if np.random.rand() < self.cfg['image_dropout_rate']:
                    train_image = self.train_data_arr[i,:,:,0]
                    nonzero_px = np.where(train_image > 0)
                    nonzero_px = np.c_[nonzero_px[0], nonzero_px[1]]
                    num_nonzero = nonzero_px.shape[0]
                    num_dropout_regions = ss.poisson.rvs(self.cfg['dropout_poisson_mean']) 
                    
                    # sample ellipses
                    dropout_centers = np.random.choice(num_nonzero, size=num_dropout_regions)
                    x_radii = ss.gamma.rvs(self.cfg['dropout_radius_shape'], scale=self.cfg['dropout_radius_scale'], size=num_dropout_regions)
                    y_radii = ss.gamma.rvs(self.cfg['dropout_radius_shape'], scale=self.cfg['dropout_radius_scale'], size=num_dropout_regions)

                    # set interior pixels to zero
                    for j in range(num_dropout_regions):
                        ind = dropout_centers[j]
                        dropout_center = nonzero_px[ind, :]
                        x_radius = x_radii[j]
                        y_radius = y_radii[j]
                        dropout_px_y, dropout_px_x = sd.ellipse(dropout_center[0], dropout_center[1], y_radius, x_radius, shape=train_image.shape)
                        train_image[dropout_px_y, dropout_px_x] = 0.0
                    self.train_data_arr[i,:,:,0] = train_image

        # dropout a region around the areas of the image with high gradient
        if self.cfg['gradient_dropout']:
            for i in range(self.num_images):
                if np.random.rand() < self.cfg['gradient_dropout_rate']:
                    train_image = self.train_data_arr[i,:,:,0]
                    grad_mag = sf.gaussian_gradient_magnitude(train_image, sigma=self.cfg['gradient_dropout_sigma'])
                    thresh = ss.gamma.rvs(self.cfg['gradient_dropout_shape'], self.cfg['gradient_dropout_scale'], size=1)
                    high_gradient_px = np.where(grad_mag > thresh)
                    train_image[high_gradient_px[0], high_gradient_px[1]] = 0.0
                self.train_data_arr[i,:,:,0] = train_image

        # add correlated Gaussian noise
        if self.cfg['gaussian_process_denoising']:
            for i in range(self.num_images):
                if np.random.rand() < self.cfg['gaussian_process_rate']:
                    train_image = self.train_data_arr[i,:,:,0]
                    gp_noise = ss.norm.rvs(scale=self.gp_sigma, size=self.gp_num_pix).reshape(self.gp_sample_height, self.gp_sample_width)
                    gp_noise = sm.imresize(gp_noise, self.gp_rescale_factor, interp='bicubic', mode='F')
                    train_image[train_image > 0] += gp_noise[train_image > 0]
                    self.train_data_arr[i,:,:,0] = train_image

        # run open and close filters to 
        if self.cfg['morphological']:
            for i in range(self.num_images):
                train_image = self.train_data_arr[i,:,:,0]
                sample = np.random.rand()
                morph_filter_dim = ss.poisson.rvs(self.cfg['morph_poisson_mean'])                         
                if sample < self.cfg['morph_open_rate']:
                    train_image = snm.grey_opening(train_image, size=morph_filter_dim)
                else:
                    closed_train_image = snm.grey_closing(train_image, size=morph_filter_dim)
                    
                    # set new closed pixels to the minimum depth, mimicing the table
                    new_nonzero_px = np.where((train_image == 0) & (closed_train_image > 0))
                    closed_train_image[new_nonzero_px[0], new_nonzero_px[1]] = np.min(train_image[train_image>0])
                    train_image = closed_train_image.copy()

                self.train_data_arr[i,:,:,0] = train_image                        

        # randomly dropout borders of the image for robustness
        if self.cfg['border_distortion']:
            for i in range(self.num_images):
                train_image = self.train_data_arr[i,:,:,0]
                grad_mag = sf.gaussian_gradient_magnitude(train_image, sigma=self.cfg['border_grad_sigma'])
                high_gradient_px = np.where(grad_mag > self.cfg['border_grad_thresh'])
                high_gradient_px = np.c_[high_gradient_px[0], high_gradient_px[1]]
                num_nonzero = high_gradient_px.shape[0]
                num_dropout_regions = ss.poisson.rvs(self.cfg['border_poisson_mean']) 

                # sample ellipses
                dropout_centers = np.random.choice(num_nonzero, size=num_dropout_regions)
                x_radii = ss.gamma.rvs(self.cfg['border_radius_shape'], scale=self.cfg['border_radius_scale'], size=num_dropout_regions)
                y_radii = ss.gamma.rvs(self.cfg['border_radius_shape'], scale=self.cfg['border_radius_scale'], size=num_dropout_regions)

                # set interior pixels to zero or one
                for j in range(num_dropout_regions):
                    ind = dropout_centers[j]
                    dropout_center = high_gradient_px[ind, :]
                    x_radius = x_radii[j]
                    y_radius = y_radii[j]
                    dropout_px_y, dropout_px_x = sd.ellipse(dropout_center[0], dropout_center[1], y_radius, x_radius, shape=train_image.shape)
                    if np.random.rand() < 0.5:
                        train_image[dropout_px_y, dropout_px_x] = 0.0
                    else:
                        train_image[dropout_px_y, dropout_px_x] = train_image[dropout_center[0], dropout_center[1]]

                self.train_data_arr[i,:,:,0] = train_image

        # randomly replace background pixels with constant depth
        if self.cfg['background_denoising']:
            for i in range(self.num_images):
                train_image = self.train_data_arr[i,:,:,0]                
                if np.random.rand() < self.cfg['background_rate']:
                    train_image[train_image > 0] = self.cfg['background_min_depth'] + (self.cfg['background_max_depth'] - self.cfg['background_min_depth']) * np.random.rand()

        # symmetrize images
        if self.cfg['symmetrize']:
            for i in range(self.num_images):
                train_image = self.train_data_arr[i,:,:,0]
                # rotate with 50% probability
                if np.random.rand() < 0.5:
                    theta = 180.0
                    rot_map = cv2.getRotationMatrix2D(tuple(self.im_center), theta, 1)
                    train_image = cv2.warpAffine(train_image, rot_map, (self.im_height, self.im_width), flags=cv2.INTER_NEAREST)
                    if self.pose_dim > 1:
                        self.train_poses_arr[i,4] = -self.train_poses_arr[i,4]
                        self.train_poses_arr[i,5] = -self.train_poses_arr[i,5]
                # reflect left right with 50% probability
                if np.random.rand() < 0.5:
                    train_image = np.fliplr(train_image)
                    if self.pose_dim > 1:
                        self.train_poses_arr[i,5] = -self.train_poses_arr[i,5]
                # reflect up down with 50% probability
                if np.random.rand() < 0.5:
                    train_image = np.flipud(train_image)
                    if self.pose_dim > 1:
                        self.train_poses_arr[i,4] = -self.train_poses_arr[i,4]
                self.train_data_arr[i,:,:,0] = train_image
        return self.train_data_arr, self.train_poses_arr

    def _error_rate_in_batches(self):
        """ Get all predictions for a dataset by running it in small batches

        Returns
        -------
        : float
            validation error
        """
        error_rates = []
        for data_filename, pose_filename, label_filename in zip(self.im_filenames, self.pose_filenames, self.label_filenames):

            # load next file
            data = np.load(os.path.join(self.data_dir, data_filename))['arr_0']
            poses = np.load(os.path.join(self.data_dir, pose_filename))['arr_0']
            labels = np.load(os.path.join(self.data_dir, label_filename))['arr_0']

            # if no datapoints from this file are in validation then just continue
            if len(self.val_index_map[data_filename]) == 0:
                continue

            data = data[self.val_index_map[data_filename],...]
            poses = self._read_pose_data(poses[self.val_index_map[data_filename],:], self.input_data_mode)
            labels = labels[self.val_index_map[data_filename],...]

            if self.training_mode == TrainingMode.REGRESSION:
                if self.preproc_mode == PreprocMode.NORMALIZATION:
                    labels = (labels - self.min_metric) / (self.max_metric - self.min_metric)
            elif self.training_mode == TrainingMode.CLASSIFICATION:
                labels = 1 * (labels > self.metric_thresh)
                labels = labels.astype(np.uint8)

            # get predictions
            predictions = self.gqcnn.predict(data, poses)

            # get error rate
            if self.training_mode == TrainingMode.CLASSIFICATION:
                error_rates.append(ClassificationResult([predictions], [labels]).error_rate)
            else:
                error_rates.append(RegressionResult([predictions], [labels]).error_rate)
            
            # clean up
            del data
            del poses
            del labels

        # return average error rate over all files (assuming same size)
        return np.mean(error_rates)<|MERGE_RESOLUTION|>--- conflicted
+++ resolved
@@ -876,19 +876,11 @@
         if self.stable_pose_filenames is not None:
             self.stable_pose_filenames = [self.stable_pose_filenames[k] for k in filename_indices]
 
-<<<<<<< HEAD
-        # create copy of image filenames because original cannot be accessed by load and enqueue op in the case that the error_rate_in_batches method is sorting the original
-        self.im_filenames_queue = copy.deepcopy(self.im_filenames)
-        self.pose_filenames_queue = copy.deepcopy(self.pose_filenames)
-        self.label_filenames_queue = copy.deepcopy(self.label_filenames)
-
-=======
         # create copy of image, pose, and label filenames because original cannot be accessed by load and enqueue op in the case that the error_rate_in_batches method is sorting the original
         self.im_filenames_copy = self.im_filenames[:]
         self.pose_filenames_copy = self.pose_filenames[:]
         self.label_filenames_copy = self.label_filenames[:]
          
->>>>>>> cb0fcc5a
     def _setup_output_dirs(self):
         """ Setup output directories """
 
@@ -989,10 +981,6 @@
   
     def _load_and_enqueue(self):
         """ Loads and Enqueues a batch of images for training """
-<<<<<<< HEAD
-
-=======
->>>>>>> cb0fcc5a
         # read parameters of gaussian process
         self.gp_rescale_factor = self.cfg['gaussian_process_scaling_factor']
         self.gp_sample_height = int(self.im_height / self.gp_rescale_factor)
@@ -1009,14 +997,9 @@
             end_i = 0
             file_num = 0
 
-<<<<<<< HEAD
+            # init buffers
             train_data = np.zeros(
                 [self.train_batch_size, self.im_height, self.im_width, self.num_tensor_channels]).astype(np.float32)
-=======
-            # init buffers
-            train_data = np.zeros(
-            [self.train_batch_size, self.im_height, self.im_width, self.num_tensor_channels]).astype(np.float32)
->>>>>>> cb0fcc5a
             train_poses = np.zeros([self.train_batch_size, self.pose_dim]).astype(np.float32)
             label_data = np.zeros(self.train_batch_size).astype(self.numpy_dtype)
 
@@ -1029,22 +1012,11 @@
                 train_data_filename = self.im_filenames_queue[file_num]
 
                 self.train_data_arr = np.load(os.path.join(self.data_dir, train_data_filename))[
-<<<<<<< HEAD
-                    'arr_0'].astype(np.float32)
-                self.train_poses_arr = np.load(os.path.join(self.data_dir, self.pose_filenames[file_num]))[
-                    'arr_0'].astype(np.float32)
-                self.train_label_arr = np.load(os.path.join(self.data_dir, self.label_filenames[file_num]))[
-                    'arr_0'].astype(np.float32)
-=======
                                          'arr_0'].astype(np.float32)
                 self.train_poses_arr = np.load(os.path.join(self.data_dir, self.pose_filenames_copy[file_num]))[
                                           'arr_0'].astype(np.float32)
                 self.train_label_arr = np.load(os.path.join(self.data_dir, self.label_filenames_copy[file_num]))[
                                           'arr_0'].astype(np.float32)
-
-                if self.pose_dim == 1 and self.train_poses_arr.shape[1] == 6:
-                    self.train_poses_arr = self.train_poses_arr[:, :4]
->>>>>>> cb0fcc5a
 
                 # get batch indices uniformly at random
                 train_ind = self.train_index_map[train_data_filename]
