--- conflicted
+++ resolved
@@ -26,18 +26,12 @@
 
 
 class NoValidGraspsException(Exception):
-<<<<<<< HEAD
-    """ Exception for when antipodal point pairs can be found from the depth image but none are valid grasps that can be executed """
-    pass
-
-=======
 	""" Exception for when antipodal point pairs can be found from the depth image but none are valid grasps that can be executed """
         def __init__(self, in_collision=True, not_confident=False, *args, **kwargs):
                 self.in_collision = in_collision
                 self.not_confident = not_confident
                 Exception.__init__(self, *args, **kwargs)
->>>>>>> c8ec3c96
 
 class NoAntipodalPairsFoundException(Exception):
-    """ Exception for when no antipodal point pairs can be found from the depth image """
-    pass+	""" Exception for when no antipodal point pairs can be found from the depth image """
+	pass