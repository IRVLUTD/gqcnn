# -*- coding: utf-8 -*-
"""
Copyright ©2017. The Regents of the University of California (Regents). All Rights Reserved.
Permission to use, copy, modify, and distribute this software and its documentation for educational,
research, and not-for-profit purposes, without fee and without a signed licensing agreement, is
hereby granted, provided that the above copyright notice, this paragraph and the following two
paragraphs appear in all copies, modifications, and distributions. Contact The Office of Technology
Licensing, UC Berkeley, 2150 Shattuck Avenue, Suite 510, Berkeley, CA 94720-1620, (510) 643-
7201, otl@berkeley.edu, http://ipira.berkeley.edu/industry-info for commercial licensing opportunities.

IN NO EVENT SHALL REGENTS BE LIABLE TO ANY PARTY FOR DIRECT, INDIRECT, SPECIAL,
INCIDENTAL, OR CONSEQUENTIAL DAMAGES, INCLUDING LOST PROFITS, ARISING OUT OF
THE USE OF THIS SOFTWARE AND ITS DOCUMENTATION, EVEN IF REGENTS HAS BEEN
ADVISED OF THE POSSIBILITY OF SUCH DAMAGE.

REGENTS SPECIFICALLY DISCLAIMS ANY WARRANTIES, INCLUDING, BUT NOT LIMITED TO,
THE IMPLIED WARRANTIES OF MERCHANTABILITY AND FITNESS FOR A PARTICULAR
PURPOSE. THE SOFTWARE AND ACCOMPANYING DOCUMENTATION, IF ANY, PROVIDED
HEREUNDER IS PROVIDED "AS IS". REGENTS HAS NO OBLIGATION TO PROVIDE
MAINTENANCE, SUPPORT, UPDATES, ENHANCEMENTS, OR MODIFICATIONS.
"""
"""
Classes for sampling a set of grasps directly from images to generate data for a neural network
Author: Jeff Mahler, Sherdil Niyaz
"""
from abc import ABCMeta, abstractmethod

import copy
import cv2
import logging
import matplotlib.pyplot as plt
import numpy as np
from PIL import Image
import os
import random
import sys
from time import sleep, time

import scipy.spatial.distance as ssd
import scipy.ndimage.filters as snf
import scipy.stats as ss
import sklearn.mixture

from autolab_core import Point, RigidTransform
from perception import BinaryImage, ColorImage, DepthImage, RgbdImage, GdImage

<<<<<<< HEAD
from . import Grasp2D
from . import Visualizer as vis
=======
from gqcnn import Grasp2D, SuctionPoint2D
from gqcnn import Visualizer as vis
>>>>>>> c8ec3c96

from . import NoAntipodalPairsFoundException

def force_closure(p1, p2, n1, n2, mu):
    """ Computes whether or not the point and normal pairs are in force closure. """
    # line between the contacts 
    v = p2 - p1
    v = v / np.linalg.norm(v)
    
    # compute cone membership
    alpha = np.arctan(mu)
    dot_1 = max(min(n1.dot(-v), 1.0), -1.0)
    dot_2 = max(min(n2.dot(v), 1.0), -1.0)
    in_cone_1 = (np.arccos(dot_1) < alpha)
    in_cone_2 = (np.arccos(dot_2) < alpha)
    return (in_cone_1 and in_cone_2)

class DepthSamplingMode(object):
    """ Modes for sampling grasp depth. """
    UNIFORM = 'uniform'
    MIN = 'min'
    MAX = 'max'

class ImageGraspSampler(object):
    """
    Wraps image to crane grasp candidate generation for easy deployment of GQ-CNN.

    Attributes
    ----------
    config : :obj:`autolab_core.YamlConfig`
        a dictionary-like object containing the parameters of the sampler
    """
    __metaclass__ = ABCMeta

    def __init__(self, config):
        # set params
        self._config = config

    def sample(self, rgbd_im, camera_intr, num_samples,
               segmask=None, seed=None, visualize=False):
        """
        Samples a set of 2D grasps from a given RGB-D image.
        
        Parameters
        ----------
        rgbd_im : :obj:`perception.RgbdImage`
            RGB-D image to sample from
        camera_intr : :obj:`perception.CameraIntrinsics`
            intrinsics of the camera that captured the images
        num_samples : int
            number of grasps to sample
        segmask : :obj:`perception.BinaryImage`
            binary image segmenting out the object of interest
        seed : int
            number to use in random seed (None if no seed)
        visualize : bool
            whether or not to show intermediate samples (for debugging)

        Returns
        -------
        :obj:`list` of :obj:`Grasp2D`
            the list of grasps in image space
        """
        # set random seed for determinism
        if seed is not None:
            random.seed(seed)
            np.random.seed(seed)

        # sample an initial set of grasps (without depth)
        logging.debug('Sampling 2d candidates')
        sampling_start = time()
        grasps = self._sample(rgbd_im, camera_intr, num_samples,
                              segmask=segmask, visualize=visualize)
        sampling_stop = time()
        logging.debug('Sampled %d grasps from image' %(len(grasps)))
        logging.debug('Sampling grasps took %.3f sec' %(sampling_stop - sampling_start))
        return grasps

    @abstractmethod
    def _sample(self, rgbd_im, camera_intr, num_samples, segmask=None,
                visualize=False):
        """
        Sample a set of 2D grasp candidates from a depth image.
        Subclasses must override.

        Parameters
        ----------
        rgbd_im : :obj:`perception.RgbdImage`
            RGB-D image to sample from
        camera_intr : :obj:`perception.CameraIntrinsics`
            intrinsics of the camera that captured the images
        num_samples : int
            number of grasps to sample
        segmask : :obj:`perception.BinaryImage`
            binary image segmenting out the object of interest
        visualize : bool
            whether or not to show intermediate samples (for debugging)
 
        Returns
        -------
        :obj:`list` of :obj:`Grasp2D`
            list of 2D grasp candidates
        """
        pass
        
class AntipodalDepthImageGraspSampler(ImageGraspSampler):
    """ Grasp sampler for antipodal point pairs from depth image gradients.

    Notes
    -----
    Required configuration parameters are specified in Other Parameters

    Other Parameters
    ----------------
    gripper_width : float
        width of the gripper, in meters
    friction_coef : float
        friction coefficient for 2D force closure
    depth_grad_thresh : float
        threshold for depth image gradients to determine edge points for sampling
    depth_grad_gaussian_sigma : float
        sigma used for pre-smoothing the depth image for better gradients
    downsample_rate : float
        factor to downsample the depth image by before sampling grasps
    max_rejection_samples : int
        ceiling on the number of grasps to check in antipodal grasp rejection sampling
    max_dist_from_center : int
        maximum allowable distance of a grasp from the image center
    min_grasp_dist : float
        threshold on the grasp distance
    angle_dist_weight : float
        amount to weight the angle difference in grasp distance computation
    depth_samples_per_grasp : int
        number of depth samples to take per grasp
    min_depth_offset : float
        offset from the minimum depth at the grasp center pixel to use in depth sampling
    max_depth_offset : float
        offset from the maximum depth across all edges
    depth_sample_win_height : float
        height of a window around the grasp center pixel used to determine min depth
    depth_sample_win_height : float
        width of a window around the grasp center pixel used to determine min depth
    depth_sampling_mode : str
        name of depth sampling mode (uniform, min, max)
    """
    def __init__(self, config, gripper_width=np.inf):
        # init superclass
        ImageGraspSampler.__init__(self, config)

        # antipodality params
        self._gripper_width = self._config['gripper_width']
        self._friction_coef = self._config['friction_coef']
        self._depth_grad_thresh = self._config['depth_grad_thresh']
        self._depth_grad_gaussian_sigma = self._config['depth_grad_gaussian_sigma']
        self._downsample_rate = self._config['downsample_rate']
        self._rescale_factor = 1.0 / self._downsample_rate
        self._max_rejection_samples = self._config['max_rejection_samples']

        self._min_num_edge_pixels = 0
        if 'min_num_edge_pixels' in self._config.keys():
            self._min_num_edge_pixels = self._config['min_num_edge_pixels']
        
        # distance thresholds for rejection sampling
        self._max_dist_from_center = self._config['max_dist_from_center']
        self._min_dist_from_boundary = self._config['min_dist_from_boundary']
        self._min_grasp_dist = self._config['min_grasp_dist']
        self._angle_dist_weight = self._config['angle_dist_weight']

        # depth sampling params
        self._depth_samples_per_grasp = max(self._config['depth_samples_per_grasp'], 1)
        self._min_depth_offset = self._config['min_depth_offset']
        self._max_depth_offset = self._config['max_depth_offset']
        self._h = self._config['depth_sample_win_height']
        self._w = self._config['depth_sample_win_width']
        self._depth_sampling_mode = self._config['depth_sampling_mode']

    def _surface_normals(self, depth_im, edge_pixels):
        """ Return an array of the surface normals at the edge pixels. """
        # compute the gradients
        grad = np.gradient(depth_im.data.astype(np.float32))

        # compute surface normals
        normals = np.zeros([edge_pixels.shape[0], 2])
        for i, pix in enumerate(edge_pixels):
            dx = grad[1][pix[0], pix[1]]
            dy = grad[0][pix[0], pix[1]]
            normal_vec = np.array([dy, dx])
            if np.linalg.norm(normal_vec) == 0:
                normal_vec = np.array([1,0])
            normal_vec = normal_vec / np.linalg.norm(normal_vec)
            normals[i,:] = normal_vec

        return normals

    def _sample_depth(self, min_depth, max_depth):
        """ Samples a depth value between the min and max. """
        depth_sample = max_depth
        if self._depth_sampling_mode == DepthSamplingMode.UNIFORM:
            depth_sample = min_depth + (max_depth - min_depth) * np.random.rand()
        elif self._depth_sampling_mode == DepthSamplingMode.MIN:
            depth_sample = min_depth
        return depth_sample

    def _sample(self, image, camera_intr, num_samples, segmask=None,
                visualize=False):
        """
        Sample a set of 2D grasp candidates from a depth image.

        Parameters
        ----------
        image : :obj:`perception.RgbdImage` or 'perception.DepthImage' or 'perception.GdImage'
            RGB-D or D image to sample from
        camera_intr : :obj:`perception.CameraIntrinsics`
            intrinsics of the camera that captured the images
        num_samples : int
            number of grasps to sample
        segmask : :obj:`perception.BinaryImage`
            binary image segmenting out the object of interest
        visualize : bool
            whether or not to show intermediate samples (for debugging)
 
        Returns
        -------
        :obj:`list` of :obj:`Grasp2D`
            list of 2D grasp candidates
        """
        if isinstance(image, RgbdImage) or isinstance(image, GdImage):
            depth_im = image.depth
        elif isinstance(image, DepthImage):
            depth_im = image
        else:
            raise ValueError("image type must be one of [RgbdImage, DepthImage, GdImage]")

        # sample antipodal pairs in image space
        grasps = self._sample_antipodal_grasps(depth_im, camera_intr, num_samples,
                                               segmask=segmask, visualize=visualize)
        return grasps

    def _sample_antipodal_grasps(self, depth_im, camera_intr, num_samples,
                                 segmask=None, visualize=False):
        """
        Sample a set of 2D grasp candidates from a depth image by finding depth
        edges, then uniformly sampling point pairs and keeping only antipodal
        grasps with width less than the maximum allowable.

        Parameters
        ----------
        depth_im : :obj:'perception.DepthImage'
            Depth image to sample from
        camera_intr : :obj:`perception.CameraIntrinsics`
            intrinsics of the camera that captured the images
        num_samples : int
            number of grasps to sample
        segmask : :obj:`perception.BinaryImage`
            binary image segmenting out the object of interest
        visualize : bool
            whether or not to show intermediate samples (for debugging)
 
        Returns
        -------
        :obj:`list` of :obj:`Grasp2D`
            list of 2D grasp candidates
        """
        # compute edge pixels
        edge_start = time()
        depth_im = depth_im.apply(snf.gaussian_filter,
                                  sigma=self._depth_grad_gaussian_sigma)
        scale_factor = self._rescale_factor
        depth_im_downsampled = depth_im.resize(scale_factor)
        depth_im_threshed = depth_im_downsampled.threshold_gradients(self._depth_grad_thresh)
        edge_pixels = (1.0 / scale_factor) * depth_im_threshed.zero_pixels()
        edge_pixels = edge_pixels.astype(np.int16)

        depth_im_mask = depth_im.copy()
        if segmask is not None:
            edge_pixels = np.array([p for p in edge_pixels if np.any(segmask[p[0], p[1]] > 0)])
            depth_im_mask = depth_im.mask_binary(segmask)

        # re-threshold edges if there are too few
        if edge_pixels.shape[0] < self._min_num_edge_pixels:
            logging.info('Too few edge pixels!')
            depth_im_threshed = depth_im.threshold_gradients(self._depth_grad_thresh)
            edge_pixels = depth_im_threshed.zero_pixels()            
            edge_pixels = edge_pixels.astype(np.int16)
            depth_im_mask = depth_im.copy()
            if segmask is not None:
                edge_pixels = np.array([p for p in edge_pixels if np.any(segmask[p[0], p[1]] > 0)])
                depth_im_mask = depth_im.mask_binary(segmask)

        num_pixels = edge_pixels.shape[0]
        logging.debug('Depth edge detection took %.3f sec' %(time() - edge_start))
        logging.debug('Found %d edge pixels' %(num_pixels))

        # exit if no edge pixels
        if num_pixels == 0:
            return []

        # compute_max_depth
        min_depth = np.min(depth_im_mask.data[depth_im_mask.data > 0]) + self._min_depth_offset
        max_depth = np.max(depth_im_mask.data[depth_im_mask.data > 0]) + self._max_depth_offset

        # compute surface normals
        normal_start = time()
        edge_normals = self._surface_normals(depth_im, edge_pixels)
        logging.debug('Normal computation took %.3f sec' %(time() - normal_start))

        if visualize:
            vis.figure()
            vis.subplot(1,3,1)            
            vis.imshow(depth_im)
            if num_pixels > 0:
                vis.scatter(edge_pixels[:,1], edge_pixels[:,0], s=10, c='b')

            X = [pix[1] for pix in edge_pixels]
            Y = [pix[0] for pix in edge_pixels]
            U = [10*pix[1] for pix in edge_normals]
            V = [-10*pix[0] for pix in edge_normals]
            plt.quiver(X, Y, U, V, units='x', scale=1, zorder=2, color='g')
            vis.title('Edge pixels and normals')

            vis.subplot(1,3,2)
            vis.imshow(depth_im_threshed)
            vis.title('Edge map')

            vis.subplot(1,3,3)
            vis.imshow(segmask)
            vis.title('Segmask')
            vis.show()

        # form set of valid candidate point pairs
        pruning_start = time()
        max_grasp_width_px = Grasp2D(Point(np.zeros(2)), 0.0, min_depth,
                                     width = self._gripper_width,
                                     camera_intr=camera_intr).width_px
        normal_ip = edge_normals.dot(edge_normals.T)
        dists = ssd.squareform(ssd.pdist(edge_pixels))
        valid_indices = np.where((normal_ip < -np.cos(np.arctan(self._friction_coef))) & (dists < max_grasp_width_px) & (dists > 0.0))
        valid_indices = np.c_[valid_indices[0], valid_indices[1]]
        logging.debug('Normal pruning %.3f sec' %(time() - pruning_start))

        # raise exception if no antipodal pairs
        num_pairs = valid_indices.shape[0]
        if num_pairs == 0:
            return []

        # prune out grasps
        contact_points1 = edge_pixels[valid_indices[:,0],:]
        contact_points2 = edge_pixels[valid_indices[:,1],:]
        contact_normals1 = edge_normals[valid_indices[:,0],:]
        contact_normals2 = edge_normals[valid_indices[:,1],:]
        v = contact_points1 - contact_points2
        v_norm = np.linalg.norm(v, axis=1)
        v = v / np.tile(v_norm[:,np.newaxis], [1,2])
        ip1 = np.sum(contact_normals1 * v, axis=1)
        ip2 = np.sum(contact_normals2 * (-v), axis=1)
        ip1[ip1 > 1.0] = 1.0
        ip1[ip1 < -1.0] = -1.0
        ip2[ip2 > 1.0] = 1.0
        ip2[ip2 < -1.0] = -1.0
        beta1 = np.arccos(ip1)
        beta2 = np.arccos(ip2)
        alpha = np.arctan(self._friction_coef)
        antipodal_indices = np.where((beta1 < alpha) & (beta2 < alpha))[0]

        # raise exception if no antipodal pairs
        num_pairs = antipodal_indices.shape[0]
        if num_pairs == 0:
            return []
        sample_size = min(self._max_rejection_samples, num_pairs)
        grasp_indices = np.random.choice(antipodal_indices,
                                         size=sample_size,
                                         replace=False)
        logging.debug('Grasp comp took %.3f sec' %(time() - pruning_start))

        # compute grasps
        sample_start = time()
        k = 0
        grasps = []
        while k < sample_size and len(grasps) < num_samples:
            grasp_ind = grasp_indices[k]
            p1 = contact_points1[grasp_ind,:]
            p2 = contact_points2[grasp_ind,:]
            n1 = contact_normals1[grasp_ind,:]
            n2 = contact_normals2[grasp_ind,:]
            width = np.linalg.norm(p1 - p2)
            k += 1

            # check center and axis
            grasp_center = (p1 + p2) / 2
            grasp_axis = p2 - p1
            grasp_axis = grasp_axis / np.linalg.norm(grasp_axis)
            grasp_theta = np.pi / 2
            if grasp_axis[1] != 0:
                grasp_theta = np.arctan(grasp_axis[0] / grasp_axis[1])
            grasp_center_pt = Point(np.array([grasp_center[1], grasp_center[0]]))
                
            # sample depths
            for i in range(self._depth_samples_per_grasp):
                # get depth in the neighborhood of the center pixel
                depth_win = depth_im.data[grasp_center[0]-self._h:grasp_center[0]+self._h, grasp_center[1]-self._w:grasp_center[1]+self._w]
                center_depth = np.min(depth_win)
                if center_depth == 0 or np.isnan(center_depth):
                    continue
                
                # sample depth between the min and max
                min_depth = np.min(center_depth) + self._min_depth_offset
                max_depth = np.max(center_depth) + self._max_depth_offset
                sample_depth = min_depth + (max_depth - min_depth) * np.random.rand()
                candidate_grasp = Grasp2D(grasp_center_pt,
                                          grasp_theta,
                                          sample_depth,
                                          width=self._gripper_width,
                                          camera_intr=camera_intr,
                                          contact_points=[p1, p2],
                                          contact_normals=[n1, n2])

                if visualize:
                    vis.figure()
                    vis.imshow(depth_im)
                    vis.grasp(candidate_grasp)
                    vis.scatter(p1[1], p1[0], c='b', s=25)
                    vis.scatter(p2[1], p2[0], c='b', s=25)
                    vis.show()
                    
                grasps.append(candidate_grasp)
        # return sampled grasps
        logging.debug('Loop took %.3f sec' %(time() - sample_start))
        return grasps

class DepthImageSuctionPointSampler(ImageGraspSampler):
    """ Grasp sampler for suction points from depth images.

    Notes
    -----
    Required configuration parameters are specified in Other Parameters

    Other Parameters
    ----------------
    max_suction_dir_optical_axis_angle : float
        maximum angle, in degrees, between the suction approach axis and the camera optical axis
    delta_theta : float
        maximum deviation from zero for the aziumth angle of a rotational perturbation to the surface normal (for sample diversity)
    delta_phi : float
        maximum deviation from zero for the elevation angle of a rotational perturbation to the surface normal (for sample diversity)
    sigma_depth : float
        standard deviation for a normal distribution over depth values (for sample diversity)
    min_suction_dist : float
        minimum admissible distance between suction points (for sample diversity)
    angle_dist_weight : float
        amount to weight the angle difference in suction point distance computation
    depth_gaussian_sigma : float
        sigma used for pre-smoothing the depth image for better gradients
    """
    def __init__(self, config):
        # init superclass
        ImageGraspSampler.__init__(self, config)

        # read params
        self._max_suction_dir_optical_axis_angle = np.deg2rad(self._config['max_suction_dir_optical_axis_angle'])
        self._max_dist_from_center = self._config['max_dist_from_center']
        self._max_num_samples = self._config['max_num_samples']

        self._min_theta = -np.deg2rad(self._config['delta_theta'])
        self._max_theta = np.deg2rad(self._config['delta_theta'])
        self._theta_rv = ss.uniform(loc=self._min_theta,
                                    scale=self._max_theta-self._min_theta)

        self._min_phi = -np.deg2rad(self._config['delta_phi'])
        self._max_phi = np.deg2rad(self._config['delta_phi'])
        self._phi_rv = ss.uniform(loc=self._min_phi,
                                  scale=self._max_phi-self._min_phi)

        self._mean_depth = 0.0
        if 'mean_depth' in self._config.keys():
            self._mean_depth = self._config['mean_depth']
        self._sigma_depth = self._config['sigma_depth']
        self._depth_rv = ss.norm(self._mean_depth, self._sigma_depth**2)

        self._min_suction_dist = self._config['min_suction_dist']
        self._angle_dist_weight = self._config['angle_dist_weight']
        self._depth_gaussian_sigma = self._config['depth_gaussian_sigma']
 
    def _sample(self, image, camera_intr, num_samples, segmask=None,
                visualize=False):
        """
        Sample a set of 2D grasp candidates from a depth image.

        Parameters
        ----------
        image : :obj:`perception.RgbdImage` or 'perception.DepthImage'
            RGB-D or D image to sample from
        camera_intr : :obj:`perception.CameraIntrinsics`
            intrinsics of the camera that captured the images
        num_samples : int
            number of grasps to sample
        segmask : :obj:`perception.BinaryImage`
            binary image segmenting out the object of interest
        visualize : bool
            whether or not to show intermediate samples (for debugging)
 
        Returns
        -------
        :obj:`list` of :obj:`Grasp2D`
            list of 2D grasp candidates
        """
        if isinstance(image, RgbdImage) or isinstance(image, GdImage):
            depth_im = image.depth
        elif isinstance(image, DepthImage):
            depth_im = image
        else:
            raise ValueError("image type must be one of [RgbdImage, DepthImage, GdImage]")

        # sample antipodal pairs in image space
        grasps = self._sample_suction_points(depth_im, camera_intr, num_samples,
                                             segmask=segmask, visualize=visualize)
        return grasps

    def _sample_suction_points(self, depth_im, camera_intr, num_samples,
                               segmask=None, visualize=False):
        """
        Sample a set of 2D suction point candidates from a depth image by
        choosing points on an object surface uniformly at random
        and then sampling around the surface normal

        Parameters
        ----------
        depth_im : :obj:'perception.DepthImage'
            Depth image to sample from
        camera_intr : :obj:`perception.CameraIntrinsics`
            intrinsics of the camera that captured the images
        num_samples : int
            number of grasps to sample
        segmask : :obj:`perception.BinaryImage`
            binary image segmenting out the object of interest
        visualize : bool
            whether or not to show intermediate samples (for debugging)
 
        Returns
        -------
        :obj:`list` of :obj:`SuctionPoint2D`
            list of 2D suction point candidates
        """
        # compute edge pixels
        filter_start = time()
        depth_im_mask = depth_im.copy()
        if segmask is not None:
            depth_im_mask = depth_im.mask_binary(segmask)
        logging.debug('Filtering took %.3f sec' %(time() - filter_start)) 
            
        if visualize:
            vis.figure()
            vis.subplot(1,2,1)
            vis.imshow(depth_im)
            vis.subplot(1,2,2)
            vis.imshow(depth_im_mask)
            vis.show()

        # project to get the point cloud
        cloud_start = time()
        point_cloud_im = camera_intr.deproject_to_image(depth_im_mask)
        normal_cloud_im = point_cloud_im.normal_cloud_im()
        nonzero_px = depth_im_mask.nonzero_pixels()
        num_nonzero_px = nonzero_px.shape[0]
        if num_nonzero_px == 0:
            return []
        logging.debug('Normal cloud took %.3f sec' %(time() - cloud_start)) 

        
        # randomly sample points and add to image
        sample_start = time()
        suction_points = []
        k = 0
        sample_size = min(self._max_num_samples, num_nonzero_px)
        indices = np.random.choice(num_nonzero_px,
                                   size=sample_size,
                                   replace=False)
        while k < sample_size and len(suction_points) < num_samples:
            # sample a point uniformly at random 
            ind = indices[k]
            center_px = np.array([nonzero_px[ind,1], nonzero_px[ind,0]])
            center = Point(center_px, frame=camera_intr.frame)
            axis = -normal_cloud_im[center.y, center.x]
            depth = point_cloud_im[center.y, center.x][2]

            # update number of tries
            k += 1
            
            # perturb depth
            delta_depth = self._depth_rv.rvs(size=1)[0]
            depth = depth + delta_depth

            # keep if the angle between the camera optical axis and the suction direction is less than a threshold
            dot = max(min(axis.dot(np.array([0,0,1])), 1.0), -1.0)
            psi = np.arccos(dot)
            if psi < self._max_suction_dir_optical_axis_angle:

                # check distance to ensure sample diversity
                candidate = SuctionPoint2D(center, axis, depth, camera_intr=camera_intr)
                if visualize:
                    vis.figure()
                    vis.imshow(depth_im)
                    vis.scatter(center.x, center.y)
                    vis.show()

                suction_points.append(candidate)
        logging.debug('Loop took %.3f sec' %(time() - sample_start))
        return suction_points
        
class ImageGraspSamplerFactory(object):
    """ Factory for image grasp samplers. """
    @staticmethod
    def sampler(sampler_type, config):
        if sampler_type == 'antipodal_depth':
            return AntipodalDepthImageGraspSampler(config)
        elif sampler_type == 'suction':
            return DepthImageSuctionPointSampler(config)
        else:
            raise ValueError('Image grasp sampler type %s not supported!' %(sampler_type))<|MERGE_RESOLUTION|>--- conflicted
+++ resolved
@@ -44,13 +44,8 @@
 from autolab_core import Point, RigidTransform
 from perception import BinaryImage, ColorImage, DepthImage, RgbdImage, GdImage
 
-<<<<<<< HEAD
-from . import Grasp2D
+from . import Grasp2D, SuctionPoint2D
 from . import Visualizer as vis
-=======
-from gqcnn import Grasp2D, SuctionPoint2D
-from gqcnn import Visualizer as vis
->>>>>>> c8ec3c96
 
 from . import NoAntipodalPairsFoundException
 
